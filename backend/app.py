--- conflicted
+++ resolved
@@ -1,11 +1,7 @@
 import logging
 from fastapi import FastAPI, File, UploadFile, HTTPException
-<<<<<<< HEAD
-from utils import load_image, predict_octmnist
-=======
 from fastapi.middleware.cors import CORSMiddleware
 from utils import load_image, load_img_classification_model, predict_img_labels
->>>>>>> b2aa5dbe
 from fastapi.responses import JSONResponse
 from pydantic import BaseModel
 from transformers import pipeline
@@ -60,8 +56,7 @@
     except Exception as exception:
         raise HTTPException(status_code=400, detail=str(exception))
 
-<<<<<<< HEAD
-    return JSONResponse(content=prediction)
+    return JSONResponse(content={"class_label": predicted_class_label})
 
 
 # def preprocess_text(text: str) -> str:
@@ -95,7 +90,4 @@
 
 # if __name__ == "__main__":
 #     import uvicorn
-#     uvicorn.run(app, host="0.0.0.0", port=8000)
-=======
-    return JSONResponse(content={"class_label": predicted_class_label})
->>>>>>> b2aa5dbe
+#     uvicorn.run(app, host="0.0.0.0", port=8000)