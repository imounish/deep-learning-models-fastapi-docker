FROM python:3.12-slim

WORKDIR /app

COPY . .

<<<<<<< HEAD
RUN pip install fastapi uvicorn joblib numpy scikit-learn torch torchvision medmnist python-multipart pillow transformers
=======
RUN mkdir -p ~/.cache/huggingface

RUN cp -R model/models--Salesforce--blip-image-captioning-base ~/.cache/huggingface/

RUN pip install fastapi uvicorn joblib numpy scikit-learn torch torchvision python-multipart pillow transformers timm einops

# RUN pip install flash-attn --no-build-isolation
>>>>>>> b2aa5dbe

EXPOSE 8000

CMD ["uvicorn", "app:app", "--host", "0.0.0.0", "--port", "8000", "--reload"]<|MERGE_RESOLUTION|>--- conflicted
+++ resolved
@@ -4,9 +4,6 @@
 
 COPY . .
 
-<<<<<<< HEAD
-RUN pip install fastapi uvicorn joblib numpy scikit-learn torch torchvision medmnist python-multipart pillow transformers
-=======
 RUN mkdir -p ~/.cache/huggingface
 
 RUN cp -R model/models--Salesforce--blip-image-captioning-base ~/.cache/huggingface/
@@ -14,7 +11,6 @@
 RUN pip install fastapi uvicorn joblib numpy scikit-learn torch torchvision python-multipart pillow transformers timm einops
 
 # RUN pip install flash-attn --no-build-isolation
->>>>>>> b2aa5dbe
 
 EXPOSE 8000
 
